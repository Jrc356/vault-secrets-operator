// Copyright (c) HashiCorp, Inc.
// SPDX-License-Identifier: MPL-2.0

package integration

import (
	"context"
	"os"
	"path"
	"strings"
	"testing"
	"time"

	"github.com/gruntwork-io/terratest/modules/files"
	"github.com/gruntwork-io/terratest/modules/random"
	"github.com/gruntwork-io/terratest/modules/terraform"
	"github.com/stretchr/testify/assert"
	"github.com/stretchr/testify/require"
	v1 "k8s.io/apimachinery/pkg/apis/meta/v1"
	"sigs.k8s.io/controller-runtime/pkg/client"

	secretsv1alpha1 "github.com/hashicorp/vault-secrets-operator/api/v1alpha1"
	"github.com/hashicorp/vault-secrets-operator/internal/consts"
)

func TestVaultStaticSecret_kv(t *testing.T) {
	testID := strings.ToLower(random.UniqueId())
	testK8sNamespace := "k8s-tenant-" + testID
	testKvMountPath := "kv-" + testID
	testKvv2MountPath := "kvv2-" + testID
	testVaultNamespace := ""

	clusterName := os.Getenv("KIND_CLUSTER_NAME")
	require.NotEmpty(t, clusterName, "KIND_CLUSTER_NAME is not set")

	operatorNS := os.Getenv("OPERATOR_NAMESPACE")
	require.NotEmpty(t, operatorNS, "OPERATOR_NAMESPACE is not set")

<<<<<<< HEAD
	tempDir, err := os.MkdirTemp(os.TempDir(), t.Name())
	require.Nil(t, err)

	tfDir, err := files.CopyTerraformFolderToDest(
		path.Join(testRoot, "vaultstaticsecret/terraform"),
		tempDir,
		"terraform",
	)
	require.Nil(t, err)
=======
	// Check to seee if we are attemmpting to deploy the controller with Helm.
	deployOperatorWithHelm := os.Getenv("DEPLOY_OPERATOR_WITH_HELM") != ""

>>>>>>> 50b7ea2d
	// Construct the terraform options with default retryable errors to handle the most common
	// retryable errors in terraform testing.
	terraformOptions := &terraform.Options{
		// Set the path to the Terraform code that will be tested.
		TerraformDir: tfDir,
		Vars: map[string]interface{}{
			"deploy_operator_via_helm": deployOperatorWithHelm,
			"k8s_test_namespace":       testK8sNamespace,
			"k8s_config_context":       "kind-" + clusterName,
			"vault_kv_mount_path":      testKvMountPath,
			"vault_kvv2_mount_path":    testKvv2MountPath,
		},
	}
	if entTests := os.Getenv("ENT_TESTS"); entTests != "" {
		testVaultNamespace = "vault-tenant-" + testID
		terraformOptions.Vars["vault_enterprise"] = true
		terraformOptions.Vars["vault_test_namespace"] = testVaultNamespace
	}
	terraformOptions = setCommonTFOptions(t, terraformOptions)

	crdClient := getCRDClient(t)
	var created []client.Object
	ctx := context.Background()
	t.Cleanup(func() {
		for _, c := range created {
			// test that the custom resources can be deleted before tf destroy
			// removes the k8s namespace
			assert.Nil(t, crdClient.Delete(ctx, c))
		}
		// Clean up resources with "terraform destroy" at the end of the test.
		terraform.Destroy(t, terraformOptions)
		os.RemoveAll(tempDir)
	})

	// Run "terraform init" and "terraform apply". Fail the test if there are any errors.
	terraform.InitAndApply(t, terraformOptions)

	// Set the secrets in vault to be synced to kubernetes
	vClient := getVaultClient(t, testVaultNamespace)
	putSecretV1 := map[string]interface{}{"password": "grapejuice", "username": "breakfast", "time": "now"}
	err = vClient.KVv1(testKvMountPath).Put(ctx, "secret", putSecretV1)
	require.NoError(t, err)
	putSecretV2 := map[string]interface{}{"password": "applejuice", "username": "lunch", "time": "later"}
	_, err = vClient.KVv2(testKvv2MountPath).Put(ctx, "secret", putSecretV2)
	require.NoError(t, err)

	// Create a VaultConnection CR
	conns := []*secretsv1alpha1.VaultConnection{
		{
			ObjectMeta: v1.ObjectMeta{
				Name:      "vaultconnection-test-tenant-1",
				Namespace: testK8sNamespace,
			},
			Spec: secretsv1alpha1.VaultConnectionSpec{
				Address: testVaultAddress,
			},
		},
	}

	// Creates a default VaultConnection CR
	defaultConnection := &secretsv1alpha1.VaultConnection{
		ObjectMeta: v1.ObjectMeta{
			Name:      consts.NameDefault,
			Namespace: operatorNS,
		},
		Spec: secretsv1alpha1.VaultConnectionSpec{
			Address: testVaultAddress,
		},
	}

	auths := []*secretsv1alpha1.VaultAuth{
		// Create a non-default VaultAuth CR
		{
			ObjectMeta: v1.ObjectMeta{
				Name:      "vaultauth-test-tenant-1",
				Namespace: testK8sNamespace,
			},
			Spec: secretsv1alpha1.VaultAuthSpec{
				VaultConnectionRef: "vaultconnection-test-tenant-1",
				Namespace:          testVaultNamespace,
				Method:             "kubernetes",
				Mount:              "kubernetes",
				Kubernetes: &secretsv1alpha1.VaultAuthConfigKubernetes{
					Role:           "role1",
					ServiceAccount: "default",
					TokenAudiences: []string{"vault"},
				},
			},
		},
	}
	// Create the default VaultAuth CR in the Operator's namespace
	defaultAuthMethod := &secretsv1alpha1.VaultAuth{
		ObjectMeta: v1.ObjectMeta{
			Name:      consts.NameDefault,
			Namespace: operatorNS,
		},
		Spec: secretsv1alpha1.VaultAuthSpec{
			VaultConnectionRef: consts.NameDefault,
			Namespace:          testVaultNamespace,
			Method:             "kubernetes",
			Mount:              "kubernetes",
			Kubernetes: &secretsv1alpha1.VaultAuthConfigKubernetes{
				Role:           "role1",
				ServiceAccount: "default",
				TokenAudiences: []string{"vault"},
			},
		},
	}

	// The Helm chart will deploy the defaultAuthMethod/Connection
	if !deployOperatorWithHelm {
		conns = append(conns, defaultConnection)
		auths = append(auths, defaultAuthMethod)
	}

	for _, c := range conns {
		require.Nil(t, crdClient.Create(ctx, c))
		created = append(created, c)
	}

	for _, a := range auths {
		require.Nil(t, crdClient.Create(ctx, a))
		created = append(created, a)
	}

	// the order of the test VaultStaticSecret's should match slice of expected secrets.
	secrets := []*secretsv1alpha1.VaultStaticSecret{
		// Create a VaultStaticSecret CR to trigger the sync for kv
		{
			ObjectMeta: v1.ObjectMeta{
				Name:      "vaultstaticsecret-test-kv",
				Namespace: testK8sNamespace,
			},
			Spec: secretsv1alpha1.VaultStaticSecretSpec{
				VaultAuthRef: auths[0].ObjectMeta.Name,
				Namespace:    testVaultNamespace,
				Mount:        testKvMountPath,
				Type:         "kv-v1",
				Name:         "secret",
				Dest:         "secretkv",
				RefreshAfter: "5s",
			},
		},
		// Create a VaultStaticSecret CR to trigger the sync for kvv2
		{
			ObjectMeta: v1.ObjectMeta{
				Name:      "vaultstaticsecret-test-kvv2",
				Namespace: testK8sNamespace,
			},
			Spec: secretsv1alpha1.VaultStaticSecretSpec{
				Namespace:    testVaultNamespace,
				Mount:        testKvv2MountPath,
				Type:         "kv-v2",
				Name:         "secret",
				Dest:         "secretkvv2",
				RefreshAfter: "5s",
			},
		},
	}

	for _, a := range secrets {
		require.Nil(t, crdClient.Create(ctx, a))
		created = append(created, a)
	}

	expected := []map[string]interface{}{putSecretV1, putSecretV2}
	assert.Equal(t, len(expected), len(secrets))
	for i, s := range secrets {
		// Wait for the operator to sync Vault secrets --> k8s Secrets
		waitForSecretData(t, 10, 1*time.Second, s.Spec.Dest, s.ObjectMeta.Namespace, expected[i])
	}

	// Change the secrets in Vault, wait for the VaultStaticSecret's to refresh,
	// and check the result
	updatedSecretV1 := map[string]interface{}{"password": "orangejuice", "time": "morning"}
	err = vClient.KVv1(testKvMountPath).Put(ctx, "secret", updatedSecretV1)
	require.NoError(t, err)
	updatedSecretV2 := map[string]interface{}{"password": "cranberryjuice", "time": "evening"}
	_, err = vClient.KVv2(testKvv2MountPath).Put(ctx, "secret", updatedSecretV2)
	require.NoError(t, err)

	expected = []map[string]interface{}{updatedSecretV1, updatedSecretV2}
	assert.Equal(t, len(expected), len(secrets))
	for i, s := range secrets {
		// Wait for the operator to sync Vault secrets --> k8s Secrets
		waitForSecretData(t, 10, 1*time.Second, s.Spec.Dest, s.ObjectMeta.Namespace, expected[i])
	}
}<|MERGE_RESOLUTION|>--- conflicted
+++ resolved
@@ -36,7 +36,6 @@
 	operatorNS := os.Getenv("OPERATOR_NAMESPACE")
 	require.NotEmpty(t, operatorNS, "OPERATOR_NAMESPACE is not set")
 
-<<<<<<< HEAD
 	tempDir, err := os.MkdirTemp(os.TempDir(), t.Name())
 	require.Nil(t, err)
 
@@ -46,11 +45,9 @@
 		"terraform",
 	)
 	require.Nil(t, err)
-=======
 	// Check to seee if we are attemmpting to deploy the controller with Helm.
 	deployOperatorWithHelm := os.Getenv("DEPLOY_OPERATOR_WITH_HELM") != ""
 
->>>>>>> 50b7ea2d
 	// Construct the terraform options with default retryable errors to handle the most common
 	// retryable errors in terraform testing.
 	terraformOptions := &terraform.Options{
