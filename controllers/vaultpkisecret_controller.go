// Copyright (c) HashiCorp, Inc.
// SPDX-License-Identifier: BUSL-1.1

package controllers

import (
	"context"
	"encoding/base64"
	"encoding/json"
	"fmt"
	"strings"
	"time"

	"github.com/go-logr/logr"
	corev1 "k8s.io/api/core/v1"
	apierrors "k8s.io/apimachinery/pkg/api/errors"
	"k8s.io/apimachinery/pkg/runtime"
	"k8s.io/client-go/tools/record"
	ctrl "sigs.k8s.io/controller-runtime"
	"sigs.k8s.io/controller-runtime/pkg/client"
	"sigs.k8s.io/controller-runtime/pkg/controller"
	"sigs.k8s.io/controller-runtime/pkg/controller/controllerutil"
	"sigs.k8s.io/controller-runtime/pkg/log"

	secretsv1beta1 "github.com/hashicorp/vault-secrets-operator/api/v1beta1"
	"github.com/hashicorp/vault-secrets-operator/internal/consts"
	"github.com/hashicorp/vault-secrets-operator/internal/helpers"
	"github.com/hashicorp/vault-secrets-operator/internal/metrics"
	"github.com/hashicorp/vault-secrets-operator/internal/vault"
)

const vaultPKIFinalizer = "vaultpkisecrets.secrets.hashicorp.com/finalizer"

var minHorizon = time.Second * 1

// VaultPKISecretReconciler reconciles a VaultPKISecret object
type VaultPKISecretReconciler struct {
	client.Client
	Scheme        *runtime.Scheme
	ClientFactory vault.ClientFactory
	HMACValidator helpers.HMACValidator
	Recorder      record.EventRecorder
}

//+kubebuilder:rbac:groups=secrets.hashicorp.com,resources=vaultpkisecrets,verbs=get;list;watch;create;update;patch;delete
//+kubebuilder:rbac:groups=secrets.hashicorp.com,resources=vaultpkisecrets/status,verbs=get;update;patch
//+kubebuilder:rbac:groups=secrets.hashicorp.com,resources=vaultpkisecrets/finalizers,verbs=update
//+kubebuilder:rbac:groups="",resources=secrets,verbs=get
//+kubebuilder:rbac:groups="",resources=events,verbs=create;patch
//
// required for rollout-restart
//+kubebuilder:rbac:groups=apps,resources=deployments,verbs=get;list;watch;patch
//+kubebuilder:rbac:groups=apps,resources=statefulsets,verbs=get;list;watch;patch
//+kubebuilder:rbac:groups=apps,resources=daemonsets,verbs=get;list;watch;patch
//

// Reconcile is part of the main kubernetes reconciliation loop which aims to
// move the current state of the cluster closer to the desired state. It
// compares the state specified by the VaultPKISecret object against the
// actual cluster state, and then performs operations to make the cluster state
// reflect the state specified by the user.
func (r *VaultPKISecretReconciler) Reconcile(ctx context.Context, req ctrl.Request) (ctrl.Result, error) {
	logger := log.FromContext(ctx)

	o := &secretsv1beta1.VaultPKISecret{}
	if err := r.Client.Get(ctx, req.NamespacedName, o); err != nil {
		if apierrors.IsNotFound(err) {
			logger.V(consts.LogLevelDebug).Info("VaultPKISecret resource not found", "req", req)
			return ctrl.Result{}, nil
		}

		logger.Error(err, "Failed to get VaultPKISecret resource", "resource", req.NamespacedName)
		return ctrl.Result{}, err
	}

	if o.GetDeletionTimestamp() == nil {
		if err := r.addFinalizer(ctx, o); err != nil {
			return ctrl.Result{}, err
		}
	} else {
		logger.Info("Got deletion timestamp", "obj", o)
		return ctrl.Result{}, r.handleDeletion(ctx, o)
	}

	path := r.getPath(o.Spec)
	destinationExists, _ := helpers.CheckSecretExists(ctx, r.Client, o)
	// In the case where the secret should exist already, check that it does
	// before proceeding to issue a cert
	if !o.Spec.Destination.Create && !destinationExists {
		horizon := computeHorizonWithJitter(requeueDurationOnError)
		msg := fmt.Sprintf("Kubernetes secret %q does not exist yet, horizon=%s",
			o.Spec.Destination.Name, horizon)
		logger.Info(msg)
		o.Status.Error = consts.ReasonK8sClientError
		r.recordEvent(o, o.Status.Error, msg)
		if err := r.updateStatus(ctx, o); err != nil {
			return ctrl.Result{}, err
		}

		return ctrl.Result{
			RequeueAfter: horizon,
		}, nil
	}

	// Since the status fields LastGeneration, SecretMAC, and LastRotation were added
	// together we can use the value of LastRotation to determine if VSO is running
	// with the expected schema. If the CRD schema has not been updated, then
	// LastRotation will always be 0, since an update to this field's value will be
	// dropped.
	// Note: LastRotation will be used in the future when the PKI expiry offset
	// can be expressed as a percentage.
	var schemaEpoch int
	if o.Status.LastRotation > 0 {
		schemaEpoch = 1
	}
	var syncReason string
	switch {
	case o.Status.SerialNumber == "":
		syncReason = consts.ReasonInitialSync
	case schemaEpoch > 0 && o.GetGeneration() != o.Status.LastGeneration:
		syncReason = consts.ReasonResourceUpdated
	case o.Spec.Destination.Create && !destinationExists:
		logger.Info("Destination secret does not exist",
			"create", o.Spec.Clear,
			"destination", o.Spec.Destination.Name)
		syncReason = consts.ReasonInexistentDestination
	case destinationExists:
		if schemaEpoch > 0 {
			if matched, err := helpers.HMACDestinationSecret(ctx, r.Client,
				r.HMACValidator, o); err == nil && !matched {
				syncReason = consts.ReasonSecretDataDrift
			} else if err != nil {
				logger.Error(err, "Failed to HMAC destination secret")
			}
		}
	}

	if syncReason == "" {
		logger.V(consts.LogLevelTrace).Info("Check renewal window")
		horizon, inWindow := computePKIRenewalWindow(ctx, o, 0.05)
		if !inWindow {
			logger.Info("Not in renewal window", "horizon", horizon)
			return ctrl.Result{
				RequeueAfter: horizon,
			}, nil
		} else {
			syncReason = consts.ReasonInRenewalWindow
		}
	}

<<<<<<< HEAD
	renderOption, err := helpers.NewSecretRenderOption(ctx, r.Client, o)
	if err != nil {
		r.Recorder.Eventf(o, corev1.EventTypeWarning, consts.ReasonTransformationError,
			"Failed setting up SecretRenderOption: %s", err)
		return ctrl.Result{RequeueAfter: computeHorizonWithJitter(requeueDurationOnError)}, nil
	}

=======
>>>>>>> 44786cc5
	// assume that status is always invalid
	o.Status.Valid = false
	logger.Info("Must sync", "reason", syncReason)
	c, err := r.ClientFactory.Get(ctx, r.Client, o)
	if err != nil {
		o.Status.Error = consts.ReasonK8sClientError
		logger.Error(err, "Get Vault client")
		return ctrl.Result{
			RequeueAfter: computeHorizonWithJitter(requeueDurationOnError),
		}, nil
	}

	resp, err := c.Write(ctx, vault.NewWriteRequest(path, o.GetIssuerAPIData()))
	if err != nil {
		o.Status.Error = consts.ReasonK8sClientError
		msg := "Failed to issue certificate from Vault"
		logger.Error(err, msg)
		r.recordEvent(o, o.Status.Error, msg+": %s", err)
		if err := r.updateStatus(ctx, o); err != nil {
			return ctrl.Result{}, err
		}
		return ctrl.Result{
			RequeueAfter: computeHorizonWithJitter(requeueDurationOnError),
		}, nil
	}

	certResp, err := vault.UnmarshalPKIIssueResponse(resp.Secret())
	if err != nil {
		o.Status.Error = consts.ReasonK8sClientError
		msg := "Failed to unmarshal PKI response"
		logger.Error(err, msg)
		r.recordEvent(o, o.Status.Error, msg+": %s", err)
		if err := r.updateStatus(ctx, o); err != nil {
			return ctrl.Result{}, err
		}
		return ctrl.Result{
			RequeueAfter: computeHorizonWithJitter(requeueDurationOnError),
		}, nil
	}

	if certResp.SerialNumber == "" {
		o.Status.Error = consts.ReasonK8sClientError
		msg := "Invalid Vault secret data, serial_number cannot be empty"
		logger.Error(nil, msg)
		r.recordEvent(o, o.Status.Error, msg)
		if err := r.updateStatus(ctx, o); err != nil {
			return ctrl.Result{}, err
		}
		return ctrl.Result{
			RequeueAfter: computeHorizonWithJitter(requeueDurationOnError),
		}, nil
	}

	data, err := resp.SecretK8sData(renderOption)
	if err != nil {
		o.Status.Error = consts.ReasonK8sClientError
		msg := "Failed to marshal Vault secret data"
		logger.Error(err, msg)
		r.recordEvent(o, o.Status.Error, msg+": %s", err)
		if err := r.updateStatus(ctx, o); err != nil {
			return ctrl.Result{}, err
		}
		return ctrl.Result{
			RequeueAfter: computeHorizonWithJitter(requeueDurationOnError),
		}, nil
	}

	// Fix ca_chain formatting since it's a slice
	if len(data["ca_chain"]) > 0 {
		data["ca_chain"] = []byte(strings.Join(certResp.CAChain, "\n"))
	}
	if o.Spec.Destination.Type == corev1.SecretTypeTLS {
		data[corev1.TLSCertKey] = data["certificate"]
		// the ca_chain includes the issuing ca
		if len(data["ca_chain"]) > 0 {
			data[corev1.TLSCertKey] = append(data[corev1.TLSCertKey], []byte("\n")...)
			data[corev1.TLSCertKey] = append(data[corev1.TLSCertKey], []byte(data["ca_chain"])...)
		} else if len(data["issuing_ca"]) > 0 {
			data[corev1.TLSCertKey] = append(data[corev1.TLSCertKey], []byte("\n")...)
			data[corev1.TLSCertKey] = append(data[corev1.TLSCertKey], data["issuing_ca"]...)
		}
		data[corev1.TLSPrivateKeyKey] = data["private_key"]
	}

	if b, err := json.Marshal(data); err == nil {
		newMAC, err := r.HMACValidator.HMAC(ctx, r.Client, b)
		if err != nil {
			logger.Error(err, "HMAC data")
			o.Status.Error = consts.ReasonHMACDataError
			if err := r.updateStatus(ctx, o); err != nil {
				return ctrl.Result{}, err
			}
			return ctrl.Result{
				RequeueAfter: computeHorizonWithJitter(requeueDurationOnError),
			}, nil
		}
		o.Status.SecretMAC = base64.StdEncoding.EncodeToString(newMAC)
	}

	if err := helpers.SyncSecret(ctx, r.Client, o, data); err != nil {
		logger.Error(err, "Sync secret")
		o.Status.Error = consts.ReasonSecretSyncError
		if err := r.updateStatus(ctx, o); err != nil {
			return ctrl.Result{}, err
		}
		return ctrl.Result{
			RequeueAfter: computeHorizonWithJitter(requeueDurationOnError),
		}, nil
	}

	reason := consts.ReasonSecretSynced
	if o.Status.SerialNumber != "" {
		reason = consts.ReasonSecretRotated
		// rollout-restart errors are not retryable
		// all error reporting is handled by helpers.HandleRolloutRestarts
		_ = helpers.HandleRolloutRestarts(ctx, r.Client, o, r.Recorder)
	}

	// revoke the certificate on renewal
	if o.Spec.Revoke && o.Status.SerialNumber != "" {
		if err := r.revokeCertificate(ctx, logger, o); err != nil {
			logger.Error(err, "Certificate revocation")
			o.Status.Error = consts.ReasonCertificateRevocationError
			return ctrl.Result{
				RequeueAfter: computeHorizonWithJitter(requeueDurationOnError),
			}, nil
		}
	}

	o.Status.Valid = true
	o.Status.Error = ""
	o.Status.SerialNumber = certResp.SerialNumber
	o.Status.Expiration = certResp.Expiration
	o.Status.LastRotation = time.Now().Unix()
	o.Status.LastGeneration = o.GetGeneration()
	if err := r.updateStatus(ctx, o); err != nil {
		logger.Error(err, "Failed to update the status")
		return ctrl.Result{}, err
	}

	horizon, _ := computePKIRenewalWindow(ctx, o, .05)
	r.recordEvent(o, reason, fmt.Sprintf("Secret synced, horizon=%s", horizon))
	logger.Info("Successfully updated the secret", "horizon", horizon)
	return ctrl.Result{
		RequeueAfter: horizon,
	}, nil
}

func (r *VaultPKISecretReconciler) handleDeletion(ctx context.Context, s *secretsv1beta1.VaultPKISecret) error {
	finalizerSet := controllerutil.ContainsFinalizer(s, vaultPKIFinalizer)
	logger := log.FromContext(ctx).WithName("handleDeletion").WithValues(
		"finalizer", vaultPKIFinalizer, "isSet", finalizerSet)
	logger.V(consts.LogLevelTrace).Info("In deletion")
	if finalizerSet {
		logger.V(consts.LogLevelDebug).Info("Remove finalizer")
		if controllerutil.RemoveFinalizer(s, vaultPKIFinalizer) {
			if err := r.Update(ctx, s); err != nil {
				logger.Error(err, "Failed to remove the finalizer")
				return err
			}
			logger.V(consts.LogLevelDebug).Info("Finalizers successfully removed")
		}
		if err := r.finalizePKI(ctx, logger, s); err != nil {
			logger.Error(err, "Failed")
		}

		return nil
	}

	return nil
}

func (r *VaultPKISecretReconciler) addFinalizer(ctx context.Context, s *secretsv1beta1.VaultPKISecret) error {
	logger := log.FromContext(ctx).WithValues("finalizer", vaultPKIFinalizer)
	if !controllerutil.ContainsFinalizer(s, vaultPKIFinalizer) {
		controllerutil.AddFinalizer(s, vaultPKIFinalizer)
		logger.V(consts.LogLevelDebug).Info("Adding finalizer")
		if err := r.Client.Update(ctx, s); err != nil {
			logger.Error(err, "Adding finalizer")
			return err
		}
		return nil
	} else {
		logger.V(consts.LogLevelDebug).Info("Finalizer already added")
		return nil
	}
}

func (r *VaultPKISecretReconciler) SetupWithManager(mgr ctrl.Manager, opts controller.Options) error {
	return ctrl.NewControllerManagedBy(mgr).
		For(&secretsv1beta1.VaultPKISecret{}).
<<<<<<< HEAD
		WithEventFilter(syncableSecretPredicate()).
=======
		WithEventFilter(predicate.GenerationChangedPredicate{}).
>>>>>>> 44786cc5
		WithOptions(opts).
		Complete(r)
}

func (r *VaultPKISecretReconciler) finalizePKI(ctx context.Context, l logr.Logger, s *secretsv1beta1.VaultPKISecret) error {
	l.Info("Finalizing VaultPKISecret")
	if s.Spec.Revoke {
		if err := r.revokeCertificate(ctx, l, s); err != nil {
			return err
		}
	}

	if !s.Spec.Destination.Create && s.Spec.Clear {
		if err := r.clearSecretData(ctx, l, s); err != nil {
			return err
		}
	}
	return nil
}

func (r *VaultPKISecretReconciler) clearSecretData(ctx context.Context, l logr.Logger, s *secretsv1beta1.VaultPKISecret) error {
	return helpers.SyncSecret(ctx, r.Client, s, nil)
}

func (r *VaultPKISecretReconciler) revokeCertificate(ctx context.Context, l logr.Logger, s *secretsv1beta1.VaultPKISecret) error {
	c, err := r.ClientFactory.Get(ctx, r.Client, s)
	if err != nil {
		return err
	}

	l.Info(fmt.Sprintf("Revoking certificate %q", s.Status.SerialNumber))

	if _, err := c.Write(ctx, vault.NewWriteRequest(fmt.Sprintf("%s/revoke", s.Spec.Mount), map[string]any{
		"serial_number": s.Status.SerialNumber,
	})); err != nil {
		l.Error(err, "Failed to revoke certificate", "serial_number", s.Status.SerialNumber)
		return err
	}

	return nil
}

func (r *VaultPKISecretReconciler) getPath(spec secretsv1beta1.VaultPKISecretSpec) string {
	parts := []string{spec.Mount}
	if spec.IssuerRef != "" {
		parts = append(parts, "issuer", spec.IssuerRef)
	} else {
		parts = append(parts, "issue")
	}
	parts = append(parts, spec.Role)

	return strings.Join(parts, "/")
}

func (r *VaultPKISecretReconciler) recordEvent(p *secretsv1beta1.VaultPKISecret, reason, msg string, i ...interface{}) {
	eventType := corev1.EventTypeNormal
	if !p.Status.Valid {
		eventType = corev1.EventTypeWarning
	}

	r.Recorder.Eventf(p, eventType, reason, msg, i...)
}

func (r *VaultPKISecretReconciler) updateStatus(ctx context.Context, o *secretsv1beta1.VaultPKISecret) error {
	logger := log.FromContext(ctx)
	logger.V(consts.LogLevelTrace).Info("Update status called")
	metrics.SetResourceStatus("vaultpkisecret", o, o.Status.Valid)
	if err := r.Status().Update(ctx, o); err != nil {
		msg := "Failed to update the resource's status"
		r.recordEvent(o, consts.ReasonStatusUpdateError, "%s: %s", msg, err)
		logger.Error(err, msg)
		return err
	}

	return nil
}

func computeExpirationTimePKI(o *secretsv1beta1.VaultPKISecret, offset int64) time.Time {
	return time.Unix(o.Status.Expiration-offset, 0)
}

func computePKIRenewalWindow(ctx context.Context, o *secretsv1beta1.VaultPKISecret,
	jitterPercent float64,
) (time.Duration, bool) {
	logger := log.FromContext(ctx).WithValues("expiryOffset", o.Spec.ExpiryOffset)
	if o.Status.LastRotation > 0 {
		// TODO: factor out lastRotation when we add support for spec.renewalPercent
		logger = logger.WithValues("lastRotation", time.Unix(o.Status.LastRotation, 0))
	}

	offset, err := parseDurationString(o.Spec.ExpiryOffset, ".spec.expiryOffset", 0)
	if err != nil {
		logger.Info("Warning: tolerating invalid expiryOffset",
			"err", err, "effectiveOffset", offset)
	}

	now := nowFunc()
	rotationTime := computeExpirationTimePKI(o, int64(offset.Seconds()))
	horizon := rotationTime.Sub(now)
	var inWindow bool
	if isInWindow(now, rotationTime) || horizon < minHorizon {
		horizon = minHorizon
		inWindow = true
	}

	// compute the horizon for the next renewal check add/subtract some jitter to
	// ensure that the next scheduled check will be in the renewal window.
	_, jitter := computeMaxJitterDurationWithPercent(horizon, jitterPercent)
	if offset > 0 || inWindow {
		horizon += jitter
	} else {
		horizon -= jitter
	}

	logger.V(consts.LogLevelDebug).WithValues(
		"expiresWhen", rotationTime, "now", now,
		"serialNumber", o.Status.SerialNumber,
		"horizon", horizon).Info("Computed certificate renewal window with spec.expiryOffset")

	return horizon, inWindow
}<|MERGE_RESOLUTION|>--- conflicted
+++ resolved
@@ -135,6 +135,13 @@
 		}
 	}
 
+	renderOption, err := helpers.NewSecretRenderOption(ctx, r.Client, o)
+	if err != nil {
+		r.Recorder.Eventf(o, corev1.EventTypeWarning, consts.ReasonTransformationError,
+			"Failed setting up SecretRenderOption: %s", err)
+		return ctrl.Result{RequeueAfter: computeHorizonWithJitter(requeueDurationOnError)}, nil
+	}
+
 	if syncReason == "" {
 		logger.V(consts.LogLevelTrace).Info("Check renewal window")
 		horizon, inWindow := computePKIRenewalWindow(ctx, o, 0.05)
@@ -148,16 +155,6 @@
 		}
 	}
 
-<<<<<<< HEAD
-	renderOption, err := helpers.NewSecretRenderOption(ctx, r.Client, o)
-	if err != nil {
-		r.Recorder.Eventf(o, corev1.EventTypeWarning, consts.ReasonTransformationError,
-			"Failed setting up SecretRenderOption: %s", err)
-		return ctrl.Result{RequeueAfter: computeHorizonWithJitter(requeueDurationOnError)}, nil
-	}
-
-=======
->>>>>>> 44786cc5
 	// assume that status is always invalid
 	o.Status.Valid = false
 	logger.Info("Must sync", "reason", syncReason)
@@ -349,11 +346,7 @@
 func (r *VaultPKISecretReconciler) SetupWithManager(mgr ctrl.Manager, opts controller.Options) error {
 	return ctrl.NewControllerManagedBy(mgr).
 		For(&secretsv1beta1.VaultPKISecret{}).
-<<<<<<< HEAD
 		WithEventFilter(syncableSecretPredicate()).
-=======
-		WithEventFilter(predicate.GenerationChangedPredicate{}).
->>>>>>> 44786cc5
 		WithOptions(opts).
 		Complete(r)
 }
