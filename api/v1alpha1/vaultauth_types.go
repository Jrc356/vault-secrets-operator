// Copyright (c) HashiCorp, Inc.
// SPDX-License-Identifier: MPL-2.0

package v1alpha1

import (
	corev1 "k8s.io/api/core/v1"
	metav1 "k8s.io/apimachinery/pkg/apis/meta/v1"
)

// EDIT THIS FILE!  THIS IS SCAFFOLDING FOR YOU TO OWN!
// NOTE: json tags are required.  Any new fields you add must have json tags for the fields to be serialized.

// VaultAuthConfigKubernetes provides VaultAuth configuration options needed for authenticating to Vault.
type VaultAuthConfigKubernetes struct {
	// Role to use for authenticating to Vault.
	Role string `json:"role"`
	// ServiceAccount to use when authenticating to Vault's kubernetes
	// authentication backend.
	ServiceAccount string `json:"serviceAccount"`
	// TokenAudiences to include in the ServiceAccount token.
	TokenAudiences []string `json:"audiences,omitempty"`
	// TokenExpirationSeconds to set the ServiceAccount token.
	// +kubebuilder:default=600
	// +kubebuilder:validation:Minimum=600
	TokenExpirationSeconds int64 `json:"tokenExpirationSeconds,omitempty"`
}

// Token represents the token if present in a VaultAuthConfigJwt.
type Token struct {
	ValueFrom *corev1.EnvVarSource `json:"valueFrom"`
}

// VaultAuthConfigJwt provides VaultAuth configuration options needed for authenticating to Vault.
type VaultAuthConfigJwt struct {
	// Role to use for authenticating to Vault.
	Role string `json:"role"`
<<<<<<< HEAD
	// Token to use when authenticating to Vault's JWT authentication backend.
	Token *Token `json:"token,omitempty"`
=======
	// TokenSecretKeySelector to use when referencing the secret containing the JWT token
	// to authenticate to Vault's JWT authentication backend.
	TokenSecretKeySelector *corev1.SecretKeySelector `json:"tokenSecretKeySelector,omitempty"`
>>>>>>> 38ded359
	// ServiceAccount to use when creating a ServiceAccount token to authenticate to Vault's
	// JWT authentication backend.
	ServiceAccount string `json:"serviceAccount,omitempty"`
	// TokenAudiences to include in the ServiceAccount token.
	TokenAudiences []string `json:"audiences,omitempty"`
	// TokenExpirationSeconds to set the ServiceAccount token.
	// +kubebuilder:default=600
	// +kubebuilder:validation:Minimum=600
	TokenExpirationSeconds int64 `json:"tokenExpirationSeconds,omitempty"`
}

// VaultAuthSpec defines the desired state of VaultAuth
type VaultAuthSpec struct {
	// VaultConnectionRef of the corresponding VaultConnection CustomResource.
	// If no value is specified the Operator will default to the `default` VaultConnection,
	// configured in its own Kubernetes namespace.
	VaultConnectionRef string `json:"vaultConnectionRef,omitempty"`
	// Namespace to auth to in Vault
	Namespace string `json:"namespace,omitempty"`
	// Method to use when authenticating to Vault.
<<<<<<< HEAD
	// +kubebuilder:validation:Enum=kubernetes;jwt;approle
=======
	// +kubebuilder:validation:Enum=kubernetes;jwt
>>>>>>> 38ded359
	Method string `json:"method"`
	// Mount to use when authenticating to auth method.
	Mount string `json:"mount"`
	// Params to use when authenticating to Vault
	Params map[string]string `json:"params,omitempty"`
	// Headers to be included in all Vault requests.
	Headers map[string]string `json:"headers,omitempty"`
	// Kubernetes specific auth configuration, requires that the Method be set to kubernetes.
	Kubernetes *VaultAuthConfigKubernetes `json:"kubernetes,omitempty"`
	// Jwt specific auth configuration, requires that the Method be set to jwt.
	Jwt *VaultAuthConfigJwt `json:"jwt,omitempty"`
<<<<<<< HEAD
	// AppRole specific auth configuration, requires that the Method be set to approle.
	AppRole *VaultAuthConfigAppRole `json:"approle,omitempty"`
=======
>>>>>>> 38ded359
	// StorageEncryption provides the necessary configuration to encrypt the client storage cache.
	// This should only be configured when client cache persistence with encryption is enabled.
	// This is done by passing setting the manager's commandline argument --client-cache-persistence-model=direct-encrypted
	// Typically there should only ever be one VaultAuth configured with StorageEncryption in the Cluster, and it should have the
	// the label: cacheStorageEncryption=true
	StorageEncryption *StorageEncryption `json:"storageEncryption,omitempty"`
}

// VaultAuthConfigAppRole provides VaultAuth configuration options needed for authenticating to Vault.
type VaultAuthConfigAppRole struct {
	// RoleID (role_id) to use for authenticating to Vault.
	RoleID string `json:"role"`
	// Selects a key of a secret in the AuthMethod's namespace which holds the secret_id of the approle used
	// to authenticate to Vault.
	SecretKeyRef *corev1.SecretKeySelector `json:"secretKeyRef"`
}

// VaultAuthStatus defines the observed state of VaultAuth
type VaultAuthStatus struct {
	// Valid auth mechanism.
	Valid bool   `json:"valid"`
	Error string `json:"error"`
}

//+kubebuilder:object:root=true
//+kubebuilder:subresource:status

// VaultAuth is the Schema for the vaultauths API
type VaultAuth struct {
	metav1.TypeMeta   `json:",inline"`
	metav1.ObjectMeta `json:"metadata,omitempty"`

	Spec   VaultAuthSpec   `json:"spec,omitempty"`
	Status VaultAuthStatus `json:"status,omitempty"`
}

// StorageEncryption provides the necessary configuration need to encrypt the storage cache
// entries using Vault's Transit engine. It only supports Kubernetes Auth for now.
type StorageEncryption struct {
	// Mount path of the Transit engine in Vault.
	Mount string `json:"mount"`
	// KeyName to use for encrypt/decrypt operations via Vault Transit.
	KeyName string `json:"keyName"`
}

//+kubebuilder:object:root=true

// VaultAuthList contains a list of VaultAuth
type VaultAuthList struct {
	metav1.TypeMeta `json:",inline"`
	metav1.ListMeta `json:"metadata,omitempty"`
	Items           []VaultAuth `json:"items"`
}

func init() {
	SchemeBuilder.Register(&VaultAuth{}, &VaultAuthList{})
}<|MERGE_RESOLUTION|>--- conflicted
+++ resolved
@@ -35,14 +35,9 @@
 type VaultAuthConfigJwt struct {
 	// Role to use for authenticating to Vault.
 	Role string `json:"role"`
-<<<<<<< HEAD
-	// Token to use when authenticating to Vault's JWT authentication backend.
-	Token *Token `json:"token,omitempty"`
-=======
 	// TokenSecretKeySelector to use when referencing the secret containing the JWT token
 	// to authenticate to Vault's JWT authentication backend.
 	TokenSecretKeySelector *corev1.SecretKeySelector `json:"tokenSecretKeySelector,omitempty"`
->>>>>>> 38ded359
 	// ServiceAccount to use when creating a ServiceAccount token to authenticate to Vault's
 	// JWT authentication backend.
 	ServiceAccount string `json:"serviceAccount,omitempty"`
@@ -63,11 +58,7 @@
 	// Namespace to auth to in Vault
 	Namespace string `json:"namespace,omitempty"`
 	// Method to use when authenticating to Vault.
-<<<<<<< HEAD
 	// +kubebuilder:validation:Enum=kubernetes;jwt;approle
-=======
-	// +kubebuilder:validation:Enum=kubernetes;jwt
->>>>>>> 38ded359
 	Method string `json:"method"`
 	// Mount to use when authenticating to auth method.
 	Mount string `json:"mount"`
@@ -79,11 +70,8 @@
 	Kubernetes *VaultAuthConfigKubernetes `json:"kubernetes,omitempty"`
 	// Jwt specific auth configuration, requires that the Method be set to jwt.
 	Jwt *VaultAuthConfigJwt `json:"jwt,omitempty"`
-<<<<<<< HEAD
 	// AppRole specific auth configuration, requires that the Method be set to approle.
 	AppRole *VaultAuthConfigAppRole `json:"approle,omitempty"`
-=======
->>>>>>> 38ded359
 	// StorageEncryption provides the necessary configuration to encrypt the client storage cache.
 	// This should only be configured when client cache persistence with encryption is enabled.
 	// This is done by passing setting the manager's commandline argument --client-cache-persistence-model=direct-encrypted
